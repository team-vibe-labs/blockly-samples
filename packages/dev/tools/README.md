# @blockly/dev-tools [![Built on Blockly](https://tinyurl.com/built-on-blockly)](https://github.com/google/blockly)

A library of common utilities for Blockly extension development.
- `toolboxSimple`: XML for an always-open flyout with no categories.
- `toolboxCategories`: XML for a toolbox with multiple categories and all of the default blocks.
- `DebugRenderer`: A visualizer for debugging custom renderers.

## Installation

```
npm install @blockly/dev-tools -D --save
```

## Usage

```js
<<<<<<< HEAD
import Blockly from 'blockly';
import {toolboxSimple, toolboxCategories, DebugRenderer} from '@blockly/dev-tools';
=======
import * as Blockly from 'blockly';
import {toolboxSimple, toolboxCateogires} from '@blockly/dev-tools';
>>>>>>> 2da129ab

Blockly.inject('blocklyDiv', {
  toolbox: toolboxCategories
});

// Initialize the debug renderer if you are making a custom renderer.
DebugRenderer.init();
```

## License
Apache 2.0<|MERGE_RESOLUTION|>--- conflicted
+++ resolved
@@ -14,13 +14,8 @@
 ## Usage
 
 ```js
-<<<<<<< HEAD
-import Blockly from 'blockly';
+import * as Blockly from 'blockly';
 import {toolboxSimple, toolboxCategories, DebugRenderer} from '@blockly/dev-tools';
-=======
-import * as Blockly from 'blockly';
-import {toolboxSimple, toolboxCateogires} from '@blockly/dev-tools';
->>>>>>> 2da129ab
 
 Blockly.inject('blocklyDiv', {
   toolbox: toolboxCategories
